--- conflicted
+++ resolved
@@ -24,10 +24,6 @@
     @After
     public void cleanUpAfterTest() throws Exception {
         long ts = nextTimestamp();
-<<<<<<< HEAD
-        deletePriorMetaData(ts - 1, getUrl());
-=======
-        deletePriorTables(ts - 1, getOldUrl());    
->>>>>>> 6861a5eb
+        deletePriorMetaData(ts - 1, getOldUrl());
     }    
 }