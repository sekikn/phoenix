/*
 * Licensed to the Apache Software Foundation (ASF) under one
 * or more contributor license agreements.  See the NOTICE file
 * distributed with this work for additional information
 * regarding copyright ownership.  The ASF licenses this file
 * to you under the Apache License, Version 2.0 (the
 * "License"); you may not use this file except in compliance
 * with the License.  You may obtain a copy of the License at
 *
 * http://www.apache.org/licenses/LICENSE-2.0
 *
 * Unless required by applicable law or agreed to in writing, software
 * distributed under the License is distributed on an "AS IS" BASIS,
 * WITHOUT WARRANTIES OR CONDITIONS OF ANY KIND, either express or implied.
 * See the License for the specific language governing permissions and
 * limitations under the License.
 */
package org.apache.phoenix.coprocessor;

import static org.apache.phoenix.query.QueryConstants.AGG_TIMESTAMP;
import static org.apache.phoenix.query.QueryConstants.SINGLE_COLUMN;
import static org.apache.phoenix.query.QueryConstants.SINGLE_COLUMN_FAMILY;
import static org.apache.phoenix.query.QueryConstants.UNGROUPED_AGG_ROW_KEY;
import static org.apache.phoenix.query.QueryServices.MUTATE_BATCH_SIZE_ATTRIB;

import java.io.ByteArrayInputStream;
import java.io.ByteArrayOutputStream;
import java.io.DataInputStream;
import java.io.DataOutputStream;
import java.io.IOException;
import java.util.ArrayList;
import java.util.Arrays;
import java.util.Collections;
import java.util.List;
import java.util.Set;

import org.apache.hadoop.hbase.Cell;
import org.apache.hadoop.hbase.CoprocessorEnvironment;
import org.apache.hadoop.hbase.HRegionInfo;
import org.apache.hadoop.hbase.KeyValue;
import org.apache.hadoop.hbase.client.Delete;
import org.apache.hadoop.hbase.client.Mutation;
import org.apache.hadoop.hbase.client.Put;
import org.apache.hadoop.hbase.client.Scan;
import org.apache.hadoop.hbase.coprocessor.ObserverContext;
import org.apache.hadoop.hbase.coprocessor.RegionCoprocessorEnvironment;
import org.apache.hadoop.hbase.io.ImmutableBytesWritable;
import org.apache.hadoop.hbase.regionserver.HRegion;
import org.apache.hadoop.hbase.regionserver.RegionScanner;
import org.apache.hadoop.hbase.util.Bytes;
import org.apache.hadoop.io.WritableUtils;
import org.apache.phoenix.coprocessor.generated.PTableProtos;
import org.apache.phoenix.exception.ValueTypeIncompatibleException;
import org.apache.phoenix.expression.Expression;
import org.apache.phoenix.expression.ExpressionType;
import org.apache.phoenix.expression.aggregator.Aggregator;
import org.apache.phoenix.expression.aggregator.Aggregators;
import org.apache.phoenix.expression.aggregator.ServerAggregators;
import org.apache.phoenix.hbase.index.util.GenericKeyValueBuilder;
import org.apache.phoenix.hbase.index.util.KeyValueBuilder;
import org.apache.phoenix.index.PhoenixIndexCodec;
import org.apache.phoenix.join.HashJoinInfo;
import org.apache.phoenix.join.ScanProjector;
import org.apache.phoenix.query.QueryConstants;
import org.apache.phoenix.query.QueryServicesOptions;
import org.apache.phoenix.schema.ConstraintViolationException;
import org.apache.phoenix.schema.PColumn;
import org.apache.phoenix.schema.PDataType;
import org.apache.phoenix.schema.PRow;
import org.apache.phoenix.schema.PTable;
import org.apache.phoenix.schema.PTableImpl;
import org.apache.phoenix.schema.SortOrder;
import org.apache.phoenix.schema.tuple.MultiKeyValueTuple;
import org.apache.phoenix.util.ByteUtil;
import org.apache.phoenix.util.KeyValueUtil;
import org.apache.phoenix.util.ScanUtil;
import org.apache.phoenix.util.SchemaUtil;
import org.slf4j.Logger;
import org.slf4j.LoggerFactory;

import com.google.common.collect.Lists;
import com.google.common.collect.Sets;


/**
 * Region observer that aggregates ungrouped rows(i.e. SQL query with aggregation function and no GROUP BY).
 * 
 * 
 * @since 0.1
 */
public class UngroupedAggregateRegionObserver extends BaseScannerRegionObserver {
<<<<<<< HEAD
	private static final Logger logger = LoggerFactory.getLogger(UngroupedAggregateRegionObserver.class);

    // TODO: move all constants into a single class
    public static final String UNGROUPED_AGG = "UngroupedAgg";
    public static final String DELETE_AGG = "DeleteAgg";
    public static final String UPSERT_SELECT_TABLE = "UpsertSelectTable";
    public static final String UPSERT_SELECT_EXPRS = "UpsertSelectExprs";
    public static final String DELETE_CQ = "DeleteCQ";
    public static final String DELETE_CF = "DeleteCF";
    public static final String EMPTY_CF = "EmptyCF";
=======
    private static final Logger logger = LoggerFactory.getLogger(UngroupedAggregateRegionObserver.class);
>>>>>>> 240f89ef
    private KeyValueBuilder kvBuilder;
    
    @Override
    public void start(CoprocessorEnvironment e) throws IOException {
        super.start(e);
        // Can't use ClientKeyValueBuilder on server-side because the memstore expects to
        // be able to get a single backing buffer for a KeyValue.
        this.kvBuilder = GenericKeyValueBuilder.INSTANCE;
    }

    private static void commitBatch(HRegion region, List<Mutation> mutations, byte[] indexUUID) throws IOException {
      if (indexUUID != null) {
          for (Mutation m : mutations) {
              m.setAttribute(PhoenixIndexCodec.INDEX_UUID, indexUUID);
          }
      }
      @SuppressWarnings("unchecked")
      Mutation[] mutationArray = new Mutation[mutations.size()];
      // TODO: should we use the one that is all or none?
      region.batchMutate(mutations.toArray(mutationArray));
    }
    
    public static void serializeIntoScan(Scan scan) {
        scan.setAttribute(BaseScannerRegionObserver.UNGROUPED_AGG, QueryConstants.TRUE);
    }

    @Override
    protected RegionScanner doPostScannerOpen(final ObserverContext<RegionCoprocessorEnvironment> c, final Scan scan, final RegionScanner s) throws IOException {
        byte[] isUngroupedAgg = scan.getAttribute(BaseScannerRegionObserver.UNGROUPED_AGG);
        if (isUngroupedAgg == null) {
            return s;
        }
        
        final ScanProjector p = ScanProjector.deserializeProjectorFromScan(scan);
        final HashJoinInfo j = HashJoinInfo.deserializeHashJoinFromScan(scan);
        RegionScanner theScanner = s;
        if (p != null || j != null)  {
            theScanner = new HashJoinRegionScanner(s, p, j, ScanUtil.getTenantId(scan), c.getEnvironment());
        }
        final RegionScanner innerScanner = theScanner;
        
        byte[] indexUUID = scan.getAttribute(PhoenixIndexCodec.INDEX_UUID);
        PTable projectedTable = null;
        List<Expression> selectExpressions = null;
        byte[] upsertSelectTable = scan.getAttribute(BaseScannerRegionObserver.UPSERT_SELECT_TABLE);
        boolean isUpsert = false;
        boolean isDelete = false;
        byte[] deleteCQ = null;
        byte[] deleteCF = null;
        byte[][] values = null;
        byte[] emptyCF = null;
        ImmutableBytesWritable ptr = null;
        if (upsertSelectTable != null) {
            isUpsert = true;
            projectedTable = deserializeTable(upsertSelectTable);
            selectExpressions = deserializeExpressions(scan.getAttribute(BaseScannerRegionObserver.UPSERT_SELECT_EXPRS));
            values = new byte[projectedTable.getPKColumns().size()][];
            ptr = new ImmutableBytesWritable();
        } else {
            byte[] isDeleteAgg = scan.getAttribute(BaseScannerRegionObserver.DELETE_AGG);
            isDelete = isDeleteAgg != null && Bytes.compareTo(PDataType.TRUE_BYTES, isDeleteAgg) == 0;
            if (!isDelete) {
                deleteCF = scan.getAttribute(BaseScannerRegionObserver.DELETE_CF);
                deleteCQ = scan.getAttribute(BaseScannerRegionObserver.DELETE_CQ);
            }
            emptyCF = scan.getAttribute(BaseScannerRegionObserver.EMPTY_CF);
        }
        
        int batchSize = 0;
        long ts = scan.getTimeRange().getMax();
        HRegion region = c.getEnvironment().getRegion();
        List<Mutation> mutations = Collections.emptyList();
        if (isDelete || isUpsert || (deleteCQ != null && deleteCF != null) || emptyCF != null) {
            // TODO: size better
            mutations = Lists.newArrayListWithExpectedSize(1024);
            batchSize = c.getEnvironment().getConfiguration().getInt(MUTATE_BATCH_SIZE_ATTRIB, QueryServicesOptions.DEFAULT_MUTATE_BATCH_SIZE);
        }
        Aggregators aggregators = ServerAggregators.deserialize(
                scan.getAttribute(BaseScannerRegionObserver.AGGREGATORS), c.getEnvironment().getConfiguration());
        Aggregator[] rowAggregators = aggregators.getAggregators();
        boolean hasMore;
        boolean hasAny = false;
        MultiKeyValueTuple result = new MultiKeyValueTuple();
        if (logger.isInfoEnabled()) {
        	logger.info("Starting ungrouped coprocessor scan " + scan);
        }
        long rowCount = 0;
        region.startRegionOperation();
        try {
            do {
                List<Cell> results = new ArrayList<Cell>();
                // Results are potentially returned even when the return value of s.next is false
                // since this is an indication of whether or not there are more values after the
                // ones returned
                hasMore = innerScanner.nextRaw(results);
                if (!results.isEmpty()) {
                    rowCount++;
                    result.setKeyValues(results);
                    try {
                        if (isDelete) {
                            // FIXME: the version of the Delete constructor without the lock args was introduced
                            // in 0.94.4, thus if we try to use it here we can no longer use the 0.94.2 version
                            // of the client.
                            Cell firstKV = results.get(0);
                            Delete delete = new Delete(firstKV.getRowArray(), firstKV.getRowOffset(), 
                                firstKV.getRowLength(),ts);
                            mutations.add(delete);
                        } else if (isUpsert) {
                            Arrays.fill(values, null);
                            int i = 0;
                            List<PColumn> projectedColumns = projectedTable.getColumns();
                            for (; i < projectedTable.getPKColumns().size(); i++) {
                                Expression expression = selectExpressions.get(i);
                                if (expression.evaluate(result, ptr)) {
                                    values[i] = ptr.copyBytes();
                                    // If SortOrder from expression in SELECT doesn't match the
                                    // column being projected into then invert the bits.
                                    if (expression.getSortOrder() != projectedColumns.get(i).getSortOrder()) {
                                        SortOrder.invert(values[i], 0, values[i], 0, values[i].length);
                                    }
                                }
                            }
                            projectedTable.newKey(ptr, values);
                            PRow row = projectedTable.newRow(kvBuilder, ts, ptr);
                            for (; i < projectedColumns.size(); i++) {
                                Expression expression = selectExpressions.get(i);
                                if (expression.evaluate(result, ptr)) {
                                    PColumn column = projectedColumns.get(i);
                                    Object value = expression.getDataType().toObject(ptr, column.getSortOrder());
                                    // We are guaranteed that the two column will have the same type.
                                    if (!column.getDataType().isSizeCompatible(ptr, value, column.getDataType(),
                                            expression.getMaxLength(),  expression.getScale(), 
                                            column.getMaxLength(), column.getScale())) {
                                        throw new ValueTypeIncompatibleException(column.getDataType(),
                                                column.getMaxLength(), column.getScale());
                                    }
                                    column.getDataType().coerceBytes(ptr, value, expression.getDataType(),
                                            expression.getMaxLength(), expression.getScale(), expression.getSortOrder(), 
                                            column.getMaxLength(), column.getScale(), column.getSortOrder());
                                    byte[] bytes = ByteUtil.copyKeyBytesIfNecessary(ptr);
                                    row.setValue(column, bytes);
                                }
                            }
                            for (Mutation mutation : row.toRowMutations()) {
                                mutations.add(mutation);
                            }
                        } else if (deleteCF != null && deleteCQ != null) {
                            // No need to search for delete column, since we project only it
                            // if no empty key value is being set
                            if (emptyCF == null || result.getValue(deleteCF, deleteCQ) != null) {
                                Delete delete = new Delete(results.get(0).getRowArray(), results.get(0).getRowOffset(), 
                                  results.get(0).getRowLength());
                                delete.deleteColumns(deleteCF,  deleteCQ, ts);
                                mutations.add(delete);
                            }
                        }
                        if (emptyCF != null) {
                            /*
                             * If we've specified an emptyCF, then we need to insert an empty
                             * key value "retroactively" for any key value that is visible at
                             * the timestamp that the DDL was issued. Key values that are not
                             * visible at this timestamp will not ever be projected up to
                             * scans past this timestamp, so don't need to be considered.
                             * We insert one empty key value per row per timestamp.
                             */
                            Set<Long> timeStamps = Sets.newHashSetWithExpectedSize(results.size());
                            for (Cell kv : results) {
                                long kvts = kv.getTimestamp();
                                if (!timeStamps.contains(kvts)) {
                                    Put put = new Put(kv.getRowArray(), kv.getRowOffset(), kv.getRowLength());
                                    put.add(emptyCF, QueryConstants.EMPTY_COLUMN_BYTES, kvts, ByteUtil.EMPTY_BYTE_ARRAY);
                                    mutations.add(put);
                                }
                            }
                        }
                        // Commit in batches based on UPSERT_BATCH_SIZE_ATTRIB in config
                        if (!mutations.isEmpty() && batchSize > 0 && mutations.size() % batchSize == 0) {
                            commitBatch(region, mutations, indexUUID);
                            mutations.clear();
                        }
                    } catch (ConstraintViolationException e) {
                        // Log and ignore in count
                        logger.error("Failed to create row in " + region.getRegionNameAsString() + " with values " + SchemaUtil.toString(values), e);
                        continue;
                    }
                    aggregators.aggregate(rowAggregators, result);
                    hasAny = true;
                }
            } while (hasMore);
        } finally {
            innerScanner.close();
            region.closeRegionOperation();
        }
        
        if (logger.isInfoEnabled()) {
        	logger.info("Finished scanning " + rowCount + " rows for ungrouped coprocessor scan " + scan);
        }

        if (!mutations.isEmpty()) {
            commitBatch(region,mutations, indexUUID);
        }

        final boolean hadAny = hasAny;
        KeyValue keyValue = null;
        if (hadAny) {
            byte[] value = aggregators.toBytes(rowAggregators);
            keyValue = KeyValueUtil.newKeyValue(UNGROUPED_AGG_ROW_KEY, SINGLE_COLUMN_FAMILY, SINGLE_COLUMN, AGG_TIMESTAMP, value, 0, value.length);
        }
        final KeyValue aggKeyValue = keyValue;
        
        RegionScanner scanner = new BaseRegionScanner() {
            private boolean done = !hadAny;

            @Override
            public HRegionInfo getRegionInfo() {
                return innerScanner.getRegionInfo();
            }

            @Override
            public boolean isFilterDone() {
                return done;
            }

            @Override
            public void close() throws IOException {
                innerScanner.close();
            }

            @Override
            public boolean next(List<Cell> results) throws IOException {
                if (done) return false;
                done = true;
                results.add(aggKeyValue);
                return false;
            }
            
            @Override
            public long getMaxResultSize() {
            	return scan.getMaxResultSize();
            }
        };
        return scanner;
    }
    
    private static PTable deserializeTable(byte[] b) {
        try {
            PTableProtos.PTable ptableProto = PTableProtos.PTable.parseFrom(b);
            return PTableImpl.createFromProto(ptableProto);
        } catch (IOException e) {
            throw new RuntimeException(e);
        } 
    }

    private static List<Expression> deserializeExpressions(byte[] b) {
        ByteArrayInputStream stream = new ByteArrayInputStream(b);
        try {
            DataInputStream input = new DataInputStream(stream);
            int size = WritableUtils.readVInt(input);
            List<Expression> selectExpressions = Lists.newArrayListWithExpectedSize(size);
            for (int i = 0; i < size; i++) {
                ExpressionType type = ExpressionType.values()[WritableUtils.readVInt(input)];
                Expression selectExpression = type.newInstance();
                selectExpression.readFields(input);
                selectExpressions.add(selectExpression);
            }
            return selectExpressions;
        } catch (IOException e) {
            throw new RuntimeException(e);
        } finally {
            try {
                stream.close();
            } catch (IOException e) {
                throw new RuntimeException(e);
            }
        }
    }

    public static byte[] serialize(PTable projectedTable) {
        PTableProtos.PTable ptableProto = PTableImpl.toProto(projectedTable);
        return ptableProto.toByteArray();
    }

    public static byte[] serialize(List<Expression> selectExpressions) {
        ByteArrayOutputStream stream = new ByteArrayOutputStream();
        try {
            DataOutputStream output = new DataOutputStream(stream);
            WritableUtils.writeVInt(output, selectExpressions.size());
            for (int i = 0; i < selectExpressions.size(); i++) {
                Expression expression = selectExpressions.get(i);
                WritableUtils.writeVInt(output, ExpressionType.valueOf(expression).ordinal());
                expression.write(output);
            }
            return stream.toByteArray();
        } catch (IOException e) {
            throw new RuntimeException(e);
        } finally {
            try {
                stream.close();
            } catch (IOException e) {
                throw new RuntimeException(e);
            }
        }
    }
}<|MERGE_RESOLUTION|>--- conflicted
+++ resolved
@@ -89,8 +89,6 @@
  * @since 0.1
  */
 public class UngroupedAggregateRegionObserver extends BaseScannerRegionObserver {
-<<<<<<< HEAD
-	private static final Logger logger = LoggerFactory.getLogger(UngroupedAggregateRegionObserver.class);
 
     // TODO: move all constants into a single class
     public static final String UNGROUPED_AGG = "UngroupedAgg";
@@ -100,9 +98,7 @@
     public static final String DELETE_CQ = "DeleteCQ";
     public static final String DELETE_CF = "DeleteCF";
     public static final String EMPTY_CF = "EmptyCF";
-=======
     private static final Logger logger = LoggerFactory.getLogger(UngroupedAggregateRegionObserver.class);
->>>>>>> 240f89ef
     private KeyValueBuilder kvBuilder;
     
     @Override
