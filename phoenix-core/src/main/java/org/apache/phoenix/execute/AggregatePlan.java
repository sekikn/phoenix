/*
 * Licensed to the Apache Software Foundation (ASF) under one
 * or more contributor license agreements.  See the NOTICE file
 * distributed with this work for additional information
 * regarding copyright ownership.  The ASF licenses this file
 * to you under the Apache License, Version 2.0 (the
 * "License"); you may not use this file except in compliance
 * with the License.  You may obtain a copy of the License at
 *
 * http://www.apache.org/licenses/LICENSE-2.0
 *
 * Unless required by applicable law or agreed to in writing, software
 * distributed under the License is distributed on an "AS IS" BASIS,
 * WITHOUT WARRANTIES OR CONDITIONS OF ANY KIND, either express or implied.
 * See the License for the specific language governing permissions and
 * limitations under the License.
 */
package org.apache.phoenix.execute;


import java.sql.SQLException;
import java.util.Collections;
import java.util.List;

import org.apache.hadoop.hbase.client.Scan;
import org.apache.phoenix.compile.GroupByCompiler.GroupBy;
import org.apache.phoenix.compile.OrderByCompiler.OrderBy;
import org.apache.phoenix.compile.QueryPlan;
import org.apache.phoenix.compile.RowProjector;
import org.apache.phoenix.compile.StatementContext;
import org.apache.phoenix.coprocessor.BaseScannerRegionObserver;
import org.apache.phoenix.coprocessor.GroupedAggregateRegionObserver;
import org.apache.phoenix.coprocessor.UngroupedAggregateRegionObserver;
import org.apache.phoenix.expression.Expression;
import org.apache.phoenix.expression.OrderByExpression;
import org.apache.phoenix.expression.RowKeyExpression;
import org.apache.phoenix.expression.aggregator.Aggregators;
import org.apache.phoenix.iterate.AggregatingResultIterator;
import org.apache.phoenix.iterate.BaseResultIterators;
import org.apache.phoenix.iterate.ConcatResultIterator;
import org.apache.phoenix.iterate.DistinctAggregatingResultIterator;
import org.apache.phoenix.iterate.FilterAggregatingResultIterator;
import org.apache.phoenix.iterate.GroupedAggregatingResultIterator;
import org.apache.phoenix.iterate.LimitingResultIterator;
import org.apache.phoenix.iterate.MergeSortRowKeyResultIterator;
import org.apache.phoenix.iterate.OffsetResultIterator;
import org.apache.phoenix.iterate.OrderedAggregatingResultIterator;
import org.apache.phoenix.iterate.OrderedResultIterator;
import org.apache.phoenix.iterate.ParallelIteratorFactory;
import org.apache.phoenix.iterate.ParallelIterators;
import org.apache.phoenix.iterate.ParallelScanGrouper;
import org.apache.phoenix.iterate.PeekingResultIterator;
import org.apache.phoenix.iterate.ResultIterator;
import org.apache.phoenix.iterate.RowKeyOrderedAggregateResultIterator;
import org.apache.phoenix.iterate.SequenceResultIterator;
import org.apache.phoenix.iterate.SerialIterators;
import org.apache.phoenix.iterate.SpoolingResultIterator;
import org.apache.phoenix.iterate.UngroupedAggregatingResultIterator;
import org.apache.phoenix.parse.FilterableStatement;
import org.apache.phoenix.parse.HintNode;
import org.apache.phoenix.query.KeyRange;
import org.apache.phoenix.query.QueryServices;
import org.apache.phoenix.query.QueryServicesOptions;
import org.apache.phoenix.schema.PTable.IndexType;
import org.apache.phoenix.schema.TableRef;
import org.apache.phoenix.schema.types.PInteger;
import org.apache.phoenix.util.ScanUtil;
import org.slf4j.Logger;
import org.slf4j.LoggerFactory;

/**
 *
 * Query plan for aggregating queries
 *
 * 
 * @since 0.1
 */
public class AggregatePlan extends BaseQueryPlan {
    private final Aggregators aggregators;
    private final Expression having;
    private List<KeyRange> splits;
    private List<List<Scan>> scans;
<<<<<<< HEAD
    
    public static AggregatePlan create(AggregatePlan plan, OrderBy newOrderBy) {
        return new AggregatePlan(plan.getContext(), plan.getStatement(), plan.getTableRef(), plan.getSourceRefs().iterator().next(), plan.getProjector(), null, null, newOrderBy, plan.parallelIteratorFactory, plan.getGroupBy(), plan.getHaving(), plan.dynamicFilter);
    }
=======
    private static final Logger logger = LoggerFactory.getLogger(AggregatePlan.class);
    private boolean isSerial;
    
>>>>>>> 1ce9845b

    public AggregatePlan(StatementContext context, FilterableStatement statement, TableRef table,
            RowProjector projector, Integer limit, Integer offset, OrderBy orderBy,
            ParallelIteratorFactory parallelIteratorFactory, GroupBy groupBy, Expression having) {
        this(context, statement, table, table, projector, limit, offset, orderBy, parallelIteratorFactory, groupBy, having,
                null);
    }

    public AggregatePlan(StatementContext context, FilterableStatement statement, TableRef table,
            TableRef srcRef, RowProjector projector, Integer limit, Integer offset, OrderBy orderBy,
            ParallelIteratorFactory parallelIteratorFactory, GroupBy groupBy, Expression having,
            Expression dynamicFilter) {
        super(context, statement, table, srcRef, projector, context.getBindManager().getParameterMetaData(), limit, offset,
                orderBy, groupBy, parallelIteratorFactory, dynamicFilter);
        this.having = having;
        this.aggregators = context.getAggregationManager().getAggregators();
        boolean hasSerialHint = statement.getHint().hasHint(HintNode.Hint.SERIAL);
        boolean canBeExecutedSerially = ScanUtil.canQueryBeExecutedSerially(table.getTable(), orderBy, context); 
        if (hasSerialHint && !canBeExecutedSerially) {
            logger.warn("This query cannot be executed serially. Ignoring the hint");
        }
        this.isSerial = hasSerialHint && canBeExecutedSerially;
    }

    public Expression getHaving() {
        return having;
    }
    
    @Override
    public List<KeyRange> getSplits() {
        if (splits == null)
            return Collections.emptyList();
        else
            return splits;
    }

    @Override
    public List<List<Scan>> getScans() {
        if (scans == null)
            return Collections.emptyList();
        else
            return scans;
    }

    private static class OrderingResultIteratorFactory implements ParallelIteratorFactory {
        private final QueryServices services;
        
        public OrderingResultIteratorFactory(QueryServices services) {
            this.services = services;
        }
        @Override
        public PeekingResultIterator newIterator(StatementContext context, ResultIterator scanner, Scan scan, String tableName, QueryPlan plan) throws SQLException {
            Expression expression = RowKeyExpression.INSTANCE;
            OrderByExpression orderByExpression = new OrderByExpression(expression, false, true);
            int threshold = services.getProps().getInt(QueryServices.SPOOL_THRESHOLD_BYTES_ATTRIB, QueryServicesOptions.DEFAULT_SPOOL_THRESHOLD_BYTES);
            return new OrderedResultIterator(scanner, Collections.<OrderByExpression>singletonList(orderByExpression), threshold);
        }
    }

    private static class WrappingResultIteratorFactory implements ParallelIteratorFactory {
        private final ParallelIteratorFactory innerFactory;
        private final ParallelIteratorFactory outerFactory;
        
        public WrappingResultIteratorFactory(ParallelIteratorFactory innerFactory, ParallelIteratorFactory outerFactory) {
            this.innerFactory = innerFactory;
            this.outerFactory = outerFactory;
        }
        @Override
        public PeekingResultIterator newIterator(StatementContext context, ResultIterator scanner, Scan scan, String tableName, QueryPlan plan) throws SQLException {
            PeekingResultIterator iterator = innerFactory.newIterator(context, scanner, scan, tableName, plan);
            return outerFactory.newIterator(context, iterator, scan, tableName, plan);
        }
    }

    private ParallelIteratorFactory wrapParallelIteratorFactory () {
        ParallelIteratorFactory innerFactory;
        QueryServices services = context.getConnection().getQueryServices();
        if (groupBy.isEmpty() || groupBy.isOrderPreserving()) {
            if (ScanUtil.isPacingScannersPossible(context)) {
                innerFactory = ParallelIteratorFactory.NOOP_FACTORY;
            } else {
                innerFactory = new SpoolingResultIterator.SpoolingResultIteratorFactory(services);
            }
        } else {
            innerFactory = new OrderingResultIteratorFactory(services);
        }
        if (parallelIteratorFactory == null) {
            return innerFactory;
        }
        // wrap any existing parallelIteratorFactory
        return new WrappingResultIteratorFactory(innerFactory, parallelIteratorFactory);
    }
    
    @Override
    protected ResultIterator newIterator(ParallelScanGrouper scanGrouper, Scan scan) throws SQLException {
        if (groupBy.isEmpty()) {
            UngroupedAggregateRegionObserver.serializeIntoScan(scan);
        } else {
            // Set attribute with serialized expressions for coprocessor
            GroupedAggregateRegionObserver.serializeIntoScan(scan, groupBy.getScanAttribName(), groupBy.getKeyExpressions());
            if (limit != null && orderBy.getOrderByExpressions().isEmpty() && having == null
                    && (  (   statement.isDistinct() && ! statement.isAggregate() )
                            || ( ! statement.isDistinct() && (   context.getAggregationManager().isEmpty()
                                                              || BaseScannerRegionObserver.KEY_ORDERED_GROUP_BY_EXPRESSIONS.equals(groupBy.getScanAttribName()) ) ) ) ) {
                /*
                 * Optimization to early exit from the scan for a GROUP BY or DISTINCT with a LIMIT.
                 * We may exit early according to the LIMIT specified if the query has:
                 * 1) No ORDER BY clause (or the ORDER BY was optimized out). We cannot exit
                 *    early if there's an ORDER BY because the first group may be found last
                 *    in the scan.
                 * 2) No HAVING clause, since we execute the HAVING on the client side. The LIMIT
                 *    needs to be evaluated *after* the HAVING.
                 * 3) DISTINCT clause with no GROUP BY. We cannot exit early if there's a
                 *    GROUP BY, as the GROUP BY is processed on the client-side post aggregation
                 *    if a DISTNCT has a GROUP BY. Otherwise, since there are no aggregate
                 *    functions in a DISTINCT, we can exit early regardless of if the
                 *    groups are in row key order or unordered.
                 * 4) GROUP BY clause with no aggregate functions. This is in the same category
                 *    as (3). If we're using aggregate functions, we need to look at all the
                 *    rows, as otherwise we'd exit early with incorrect aggregate function
                 *    calculations.
                 * 5) GROUP BY clause along the pk axis, as the rows are processed in row key
                 *    order, so we can early exit, even when aggregate functions are used, as
                 *    the rows in the group are contiguous.
                 */
                scan.setAttribute(BaseScannerRegionObserver.GROUP_BY_LIMIT,
                        PInteger.INSTANCE.toBytes(limit + (offset == null ? 0 : offset)));
            }
        }
        BaseResultIterators iterators = isSerial
                ? new SerialIterators(this, null, null, wrapParallelIteratorFactory(), scanGrouper, scan)
                : new ParallelIterators(this, null, wrapParallelIteratorFactory(), scan, false);

        splits = iterators.getSplits();
        scans = iterators.getScans();

        AggregatingResultIterator aggResultIterator;
        // No need to merge sort for ungrouped aggregation
        if (groupBy.isEmpty() || groupBy.isUngroupedAggregate()) {
            aggResultIterator = new UngroupedAggregatingResultIterator(new ConcatResultIterator(iterators), aggregators);
        // If salted or local index we still need a merge sort as we'll potentially have multiple group by keys that aren't contiguous.
        } else if (groupBy.isOrderPreserving() && !(this.getTableRef().getTable().getBucketNum() != null || this.getTableRef().getTable().getIndexType() == IndexType.LOCAL)) {
            aggResultIterator = new RowKeyOrderedAggregateResultIterator(iterators, aggregators);
        } else {
            aggResultIterator = new GroupedAggregatingResultIterator(
                    new MergeSortRowKeyResultIterator(iterators, 0, this.getOrderBy() == OrderBy.REV_ROW_KEY_ORDER_BY),aggregators);
        }

        if (having != null) {
            aggResultIterator = new FilterAggregatingResultIterator(aggResultIterator, having);
        }
        
        if (statement.isDistinct() && statement.isAggregate()) { // Dedup on client if select distinct and aggregation
            aggResultIterator = new DistinctAggregatingResultIterator(aggResultIterator, getProjector());
        }

        ResultIterator resultScanner = aggResultIterator;
        if (orderBy.getOrderByExpressions().isEmpty()) {
            if (offset != null) {
                resultScanner = new OffsetResultIterator(aggResultIterator, offset);
            }
            if (limit != null) {
                resultScanner = new LimitingResultIterator(resultScanner, limit);
            }
        } else {
            int thresholdBytes = context.getConnection().getQueryServices().getProps().getInt(
                    QueryServices.SPOOL_THRESHOLD_BYTES_ATTRIB, QueryServicesOptions.DEFAULT_SPOOL_THRESHOLD_BYTES);
            resultScanner = new OrderedAggregatingResultIterator(aggResultIterator, orderBy.getOrderByExpressions(),
                    thresholdBytes, limit, offset);
        }
        if (context.getSequenceManager().getSequenceCount() > 0) {
            resultScanner = new SequenceResultIterator(resultScanner, context.getSequenceManager());
        }
        return resultScanner;
    }

    @Override
    public boolean useRoundRobinIterator() throws SQLException {
        return false;
    }

    @Override
    public QueryPlan limit(Integer limit) {
        if (limit == this.limit || (limit != null && limit.equals(this.limit)))
            return this;
        
        return new AggregatePlan(this.context, this.statement, this.tableRef, this.tableRefs.iterator().next(), this.projection,
            limit, this.offset, this.orderBy, this.parallelIteratorFactory, this.groupBy, this.having, this.dynamicFilter);
    }
}<|MERGE_RESOLUTION|>--- conflicted
+++ resolved
@@ -80,16 +80,12 @@
     private final Expression having;
     private List<KeyRange> splits;
     private List<List<Scan>> scans;
-<<<<<<< HEAD
-    
+    private static final Logger logger = LoggerFactory.getLogger(AggregatePlan.class);
+    private boolean isSerial;
+        
     public static AggregatePlan create(AggregatePlan plan, OrderBy newOrderBy) {
         return new AggregatePlan(plan.getContext(), plan.getStatement(), plan.getTableRef(), plan.getSourceRefs().iterator().next(), plan.getProjector(), null, null, newOrderBy, plan.parallelIteratorFactory, plan.getGroupBy(), plan.getHaving(), plan.dynamicFilter);
     }
-=======
-    private static final Logger logger = LoggerFactory.getLogger(AggregatePlan.class);
-    private boolean isSerial;
-    
->>>>>>> 1ce9845b
 
     public AggregatePlan(StatementContext context, FilterableStatement statement, TableRef table,
             RowProjector projector, Integer limit, Integer offset, OrderBy orderBy,
