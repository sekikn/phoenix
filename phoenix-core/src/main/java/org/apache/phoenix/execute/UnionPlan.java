--- conflicted
+++ resolved
@@ -192,7 +192,6 @@
         return false;
     }
 
-<<<<<<< HEAD
     @Override
     public QueryPlan limit(Integer limit) {
         if (limit == this.limit || (limit != null && limit.equals(this.limit)))
@@ -201,8 +200,7 @@
         return new UnionPlan(this.parentContext, this.statement, this.tableRef, this.projector,
             limit, this.orderBy, this.groupBy, this.plans, this.paramMetaData);
     }
-}
-=======
+
 	@Override
 	public Operation getOperation() {
 		return statement.getOperation();
@@ -217,5 +215,4 @@
 		}
 		return sources;
 	}
-}
->>>>>>> f244feb4
+}