--- conflicted
+++ resolved
@@ -86,7 +86,6 @@
      * @throws SQLException 
      */
     public boolean useRoundRobinIterator() throws SQLException;
-<<<<<<< HEAD
     
     /**
      * Create a copy of the current QueryPlan with a new limit value.
@@ -97,6 +96,4 @@
      *         difference in the QueryPlan's behavior.
      */
     public QueryPlan limit(Integer limit);
-=======
->>>>>>> 1ce9845b
 }