/*
 * Licensed to the Apache Software Foundation (ASF) under one
 * or more contributor license agreements.  See the NOTICE file
 * distributed with this work for additional information
 * regarding copyright ownership.  The ASF licenses this file
 * to you under the Apache License, Version 2.0 (the
 * "License"); you may not use this file except in compliance
 * with the License.  You may obtain a copy of the License at
 *
 * http://www.apache.org/licenses/LICENSE-2.0
 *
 * Unless required by applicable law or agreed to in writing, software
 * distributed under the License is distributed on an "AS IS" BASIS,
 * WITHOUT WARRANTIES OR CONDITIONS OF ANY KIND, either express or implied.
 * See the License for the specific language governing permissions and
 * limitations under the License.
 */
package org.apache.phoenix.compile;

import java.sql.SQLException;
import java.util.ArrayList;
import java.util.Collections;
import java.util.HashSet;
import java.util.List;
import java.util.Set;

import org.apache.phoenix.execute.TupleProjector;
import org.apache.phoenix.parse.AliasedNode;
import org.apache.phoenix.parse.ColumnParseNode;
import org.apache.phoenix.parse.FamilyWildcardParseNode;
import org.apache.phoenix.parse.OrderByNode;
import org.apache.phoenix.parse.ParseNode;
import org.apache.phoenix.parse.ParseNodeFactory;
import org.apache.phoenix.parse.SelectStatement;
import org.apache.phoenix.parse.StatelessTraverseAllParseNodeVisitor;
import org.apache.phoenix.parse.TableName;
import org.apache.phoenix.parse.WildcardParseNode;
import org.apache.phoenix.schema.ColumnFamilyNotFoundException;
import org.apache.phoenix.schema.ColumnNotFoundException;
import org.apache.phoenix.schema.ColumnRef;
import org.apache.phoenix.schema.LocalIndexDataColumnRef;
import org.apache.phoenix.schema.PColumn;
import org.apache.phoenix.schema.PName;
import org.apache.phoenix.schema.PNameFactory;
import org.apache.phoenix.schema.PTable;
import org.apache.phoenix.schema.PTable.IndexType;
import org.apache.phoenix.schema.PTableImpl;
import org.apache.phoenix.schema.PTableType;
import org.apache.phoenix.schema.ProjectedColumn;
import org.apache.phoenix.schema.TableRef;
import org.apache.phoenix.util.IndexUtil;
import org.apache.phoenix.util.SchemaUtil;

import com.google.common.base.Preconditions;

public class TupleProjectionCompiler {
    public static final PName PROJECTED_TABLE_SCHEMA = PNameFactory.newName(".");
    private static final ParseNodeFactory NODE_FACTORY = new ParseNodeFactory();
    
    public static PTable createProjectedTable(SelectStatement select, StatementContext context) throws SQLException {
        Preconditions.checkArgument(!select.isJoin());
        // Non-group-by or group-by aggregations will create its own projected result.
        if (select.getInnerSelectStatement() != null 
                || select.getFrom() == null
                || select.isAggregate() 
                || select.isDistinct()
                || (context.getResolver().getTables().get(0).getTable().getType() != PTableType.TABLE
                && context.getResolver().getTables().get(0).getTable().getType() != PTableType.INDEX && context.getResolver().getTables().get(0).getTable().getType() != PTableType.VIEW))
            return null;
        
        List<PColumn> projectedColumns = new ArrayList<PColumn>();
        boolean isWildcard = false;
        Set<String> families = new HashSet<String>();
        ColumnRefVisitor visitor = new ColumnRefVisitor(context);
        TableRef tableRef = context.getCurrentTable();
        PTable table = tableRef.getTable();

        for (AliasedNode aliasedNode : select.getSelect()) {
            ParseNode node = aliasedNode.getNode();
            if (node instanceof WildcardParseNode) {
                if (((WildcardParseNode) node).isRewrite()) {
                    TableRef parentTableRef = FromCompiler.getResolver(
                            NODE_FACTORY.namedTable(null, TableName.create(table.getSchemaName().getString(), 
                                    table.getParentTableName().getString())), context.getConnection()).resolveTable(
                            table.getSchemaName().getString(),
                            table.getParentTableName().getString());
                    for (PColumn column : parentTableRef.getTable().getColumns()) {
                        NODE_FACTORY.column(null, '"' + IndexUtil.getIndexColumnName(column) + '"', null).accept(visitor);
                    }
                }
                isWildcard = true;
            } else if (node instanceof FamilyWildcardParseNode) {
                FamilyWildcardParseNode familyWildcardNode = (FamilyWildcardParseNode) node;
                String familyName = familyWildcardNode.getName();
                if (familyWildcardNode.isRewrite()) {
                    TableRef parentTableRef = FromCompiler.getResolver(
                            NODE_FACTORY.namedTable(null, TableName.create(table.getSchemaName().getString(), 
                                    table.getParentTableName().getString())), context.getConnection()).resolveTable(
                            table.getSchemaName().getString(),
                            table.getParentTableName().getString());
                    for (PColumn column : parentTableRef.getTable().getColumnFamily(familyName).getColumns()) {
                        NODE_FACTORY.column(null, '"' + IndexUtil.getIndexColumnName(column) + '"', null).accept(visitor);
                    }
                }
                families.add(familyName);
            } else {
                node.accept(visitor);
            }
        }
        if (!isWildcard) {
            for (OrderByNode orderBy : select.getOrderBy()) {
                orderBy.getNode().accept(visitor);
            }
        }

        boolean hasSaltingColumn = table.getBucketNum() != null;
        int position = hasSaltingColumn ? 1 : 0;
        // Always project PK columns first in case there are some PK columns added by alter table.
        for (int i = position; i < table.getPKColumns().size(); i++) {
            PColumn sourceColumn = table.getPKColumns().get(i);
            ColumnRef sourceColumnRef = new ColumnRef(tableRef, sourceColumn.getPosition());
            PColumn column = new ProjectedColumn(sourceColumn.getName(), sourceColumn.getFamilyName(), 
                    position++, sourceColumn.isNullable(), sourceColumnRef);
            projectedColumns.add(column);
        }
        for (PColumn sourceColumn : table.getColumns()) {
            if (SchemaUtil.isPKColumn(sourceColumn))
                continue;
            ColumnRef sourceColumnRef = new ColumnRef(tableRef, sourceColumn.getPosition());
            if (!isWildcard 
                    && !visitor.columnRefSet.contains(sourceColumnRef)
                    && !families.contains(sourceColumn.getFamilyName().getString()))
                continue;
            PColumn column = new ProjectedColumn(sourceColumn.getName(), sourceColumn.getFamilyName(), 
                    position++, sourceColumn.isNullable(), sourceColumnRef);
            projectedColumns.add(column);
            // Wildcard or FamilyWildcard will be handled by ProjectionCompiler.
            if (!isWildcard && !families.contains(sourceColumn.getFamilyName())) {
                context.getScan().addColumn(sourceColumn.getFamilyName().getBytes(), sourceColumn.getName().getBytes());
            }
        }
        // add LocalIndexDataColumnRef
        for (LocalIndexDataColumnRef sourceColumnRef : visitor.localIndexColumnRefSet) {
            PColumn column = new ProjectedColumn(sourceColumnRef.getColumn().getName(), 
                    sourceColumnRef.getColumn().getFamilyName(), position++, 
                    sourceColumnRef.getColumn().isNullable(), sourceColumnRef);
            projectedColumns.add(column);
        }
        
        return PTableImpl.makePTable(table.getTenantId(), table.getSchemaName(), table.getTableName(),
                PTableType.PROJECTED, table.getIndexState(), table.getTimeStamp(), table.getSequenceNumber(),
                table.getPKName(), table.getBucketNum(), projectedColumns, table.getParentSchemaName(),
                table.getParentName(), table.getIndexes(), table.isImmutableRows(), Collections.<PName> emptyList(),
                null, null, table.isWALDisabled(), table.isMultiTenant(), table.getStoreNulls(), table.getViewType(),
                table.getViewIndexId(),
                table.getIndexType(), table.rowKeyOrderOptimizable(), table.isTransactional(), table.getUpdateCacheFrequency(), 
                table.getIndexDisableTimestamp(), table.isNamespaceMapped(), table.getAutoPartitionSeqName(), table.isAppendOnlySchema());
    }

    public static PTable createProjectedTable(TableRef tableRef, List<ColumnRef> sourceColumnRefs, boolean retainPKColumns) throws SQLException {
        PTable table = tableRef.getTable();
        boolean hasSaltingColumn = retainPKColumns && table.getBucketNum() != null;
        List<PColumn> projectedColumns = new ArrayList<PColumn>();
        int position = hasSaltingColumn ? 1 : 0;
        for (int i = position; i < sourceColumnRefs.size(); i++) {
            ColumnRef sourceColumnRef = sourceColumnRefs.get(i);
            PColumn sourceColumn = sourceColumnRef.getColumn();
            String colName = sourceColumn.getName().getString();
            String aliasedName = tableRef.getTableAlias() == null ? 
                      SchemaUtil.getColumnName(table.getName().getString(), colName) 
                    : SchemaUtil.getColumnName(tableRef.getTableAlias(), colName);

            PColumn column = new ProjectedColumn(PNameFactory.newName(aliasedName), 
                    retainPKColumns && SchemaUtil.isPKColumn(sourceColumn) ? 
                            null : PNameFactory.newName(TupleProjector.VALUE_COLUMN_FAMILY), 
                    position++, sourceColumn.isNullable(), sourceColumnRef);
            projectedColumns.add(column);
        }
        return PTableImpl.makePTable(table.getTenantId(), PROJECTED_TABLE_SCHEMA, table.getName(), PTableType.PROJECTED,
<<<<<<< HEAD
                    null, table.getTimeStamp(), table.getSequenceNumber(), table.getPKName(),
                    retainPKColumns ? table.getBucketNum() : null, projectedColumns, null,
                    null, Collections.<PTable>emptyList(), table.isImmutableRows(), Collections.<PName>emptyList(), null, null,
                    table.isWALDisabled(), retainPKColumns ? table.isMultiTenant() : false, table.getStoreNulls(), table.getViewType(),
                    retainPKColumns ? table.getViewIndexId() : null, null, table.rowKeyOrderOptimizable(), table.isTransactional(),
                    table.getUpdateCacheFrequency(), table.getIndexDisableTimestamp());
=======
                null, table.getTimeStamp(), table.getSequenceNumber(), table.getPKName(),
                retainPKColumns ? table.getBucketNum() : null, projectedColumns, null, null,
                Collections.<PTable> emptyList(), table.isImmutableRows(), Collections.<PName> emptyList(), null, null,
                table.isWALDisabled(), table.isMultiTenant(), table.getStoreNulls(), table.getViewType(),
                table.getViewIndexId(), null, table.rowKeyOrderOptimizable(), table.isTransactional(),
                table.getUpdateCacheFrequency(), table.getIndexDisableTimestamp(), table.isNamespaceMapped(), table.getAutoPartitionSeqName(), table.isAppendOnlySchema());
>>>>>>> 1ce9845b
    }

    // For extracting column references from single select statement
    private static class ColumnRefVisitor extends StatelessTraverseAllParseNodeVisitor {
        private final StatementContext context;
        private final Set<ColumnRef> columnRefSet;
        private final Set<LocalIndexDataColumnRef> localIndexColumnRefSet;
        
        private ColumnRefVisitor(StatementContext context) {
            this.context = context;
            this.columnRefSet = new HashSet<ColumnRef>();
            this.localIndexColumnRefSet = new HashSet<LocalIndexDataColumnRef>();
        }

        @Override
        public Void visit(ColumnParseNode node) throws SQLException {
            try {
                columnRefSet.add(context.getResolver().resolveColumn(node.getSchemaName(), node.getTableName(), node.getName()));
            } catch (ColumnNotFoundException e) {
                if (context.getCurrentTable().getTable().getIndexType() == IndexType.LOCAL) {
                    try {
                        localIndexColumnRefSet.add(new LocalIndexDataColumnRef(context, node.getName()));
                    } catch (ColumnFamilyNotFoundException c) {
                        throw e;
                    }
                } else {
                    throw e;
                }
            }
            return null;
        }        
    }
}<|MERGE_RESOLUTION|>--- conflicted
+++ resolved
@@ -177,21 +177,12 @@
             projectedColumns.add(column);
         }
         return PTableImpl.makePTable(table.getTenantId(), PROJECTED_TABLE_SCHEMA, table.getName(), PTableType.PROJECTED,
-<<<<<<< HEAD
                     null, table.getTimeStamp(), table.getSequenceNumber(), table.getPKName(),
                     retainPKColumns ? table.getBucketNum() : null, projectedColumns, null,
                     null, Collections.<PTable>emptyList(), table.isImmutableRows(), Collections.<PName>emptyList(), null, null,
                     table.isWALDisabled(), retainPKColumns ? table.isMultiTenant() : false, table.getStoreNulls(), table.getViewType(),
                     retainPKColumns ? table.getViewIndexId() : null, null, table.rowKeyOrderOptimizable(), table.isTransactional(),
-                    table.getUpdateCacheFrequency(), table.getIndexDisableTimestamp());
-=======
-                null, table.getTimeStamp(), table.getSequenceNumber(), table.getPKName(),
-                retainPKColumns ? table.getBucketNum() : null, projectedColumns, null, null,
-                Collections.<PTable> emptyList(), table.isImmutableRows(), Collections.<PName> emptyList(), null, null,
-                table.isWALDisabled(), table.isMultiTenant(), table.getStoreNulls(), table.getViewType(),
-                table.getViewIndexId(), null, table.rowKeyOrderOptimizable(), table.isTransactional(),
-                table.getUpdateCacheFrequency(), table.getIndexDisableTimestamp(), table.isNamespaceMapped(), table.getAutoPartitionSeqName(), table.isAppendOnlySchema());
->>>>>>> 1ce9845b
+                    table.getUpdateCacheFrequency(), table.getIndexDisableTimestamp(), table.isNamespaceMapped(), table.getAutoPartitionSeqName(), table.isAppendOnlySchema());
     }
 
     // For extracting column references from single select statement
